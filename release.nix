--- conflicted
+++ resolved
@@ -1,10 +1,5 @@
-<<<<<<< HEAD
-{ nix ? {outPath = ./.; rev = 1234;}
-, nixpkgs ? ../nixpkgs
-=======
 { nixpkgs ? ../nixpkgs
 , nix ? { outPath = ./.; rev = 1234; }
->>>>>>> c67eccc2
 , officialRelease ? false
 }:
 
@@ -85,11 +80,7 @@
 
 
     coverage =
-<<<<<<< HEAD
-      with import nixpkgs {};
-=======
       with import nixpkgs { system = "x86_64-linux"; };
->>>>>>> c67eccc2
 
       releaseTools.coverageAnalysis {
         name = "nix-build";
@@ -155,19 +146,11 @@
     with import nixpkgs { inherit system; };
 
     releaseTools.rpmBuild rec {
-<<<<<<< HEAD
       name = "nix-rpm-${diskImage.name}";
       src = jobs.tarball;
       diskImage = diskImageFun vmTools.diskImages;
       memSize = 1024;
       meta.schedulingPriority = prio;
-=======
-      name = "nix-rpm";
-      src = jobs.tarball;
-      diskImage = diskImageFun vmTools.diskImages;
-      memSize = 1024;
-      meta = { schedulingPriority = prio; };
->>>>>>> c67eccc2
     };
 
 
@@ -184,11 +167,7 @@
       src = jobs.tarball;
       diskImage = diskImageFun vmTools.diskImages;
       memSize = 1024;
-<<<<<<< HEAD
       meta.schedulingPriority = prio;
-=======
-      meta = { schedulingPriority = prio; };
->>>>>>> c67eccc2
       configureFlags = "--sysconfdir=/etc";
       debRequires = [ "curl" ];
     };
